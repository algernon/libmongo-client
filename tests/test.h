#ifndef LIBMONGO_CLIENT_TEST_H
#define LIBMONGO_CLIENT_TEST_H 1

#include "bson.h"
#include <stdio.h>
#include <stdlib.h>

static gchar *current_test __attribute__((unused)) = NULL;
static gint current_test_no __attribute__((unused)) = 0;

<<<<<<< HEAD
#ifndef TEST_SERVER_IP
#define TEST_SERVER_IP "127.0.0.1"
#endif

#ifndef TEST_SERVER_IPV6
#define TEST_SERVER_IPV6 "::1"
#endif

#ifndef TEST_SERVER_HOST
#define TEST_SERVER_HOST "localhost"
#endif

#ifndef TEST_SERVER_PORT
#define TEST_SERVER_PORT 27017
#endif

#ifndef TEST_ARBITER_IP
#define TEST_ARBITER_IP "127.0.0.1"
#endif

#ifndef TEST_ARBITER_PORT
#define TEST_ARBITER_PORT 30000
#endif

=======
>>>>>>> 8f6178d2
#ifndef TEST_SERVER_DB
#define TEST_SERVER_DB "test"
#endif

#ifndef TEST_SERVER_COLLECTION
#define TEST_SERVER_COLLECTION "libmongo"
#endif

#define TEST_SERVER_NS TEST_SERVER_DB "." TEST_SERVER_COLLECTION

#define PLAN(b,e) {				\
    printf ("%d..%d\n", b, e);			\
  }

#define TEST(s)					\
  {						\
    current_test = #s;				\
    current_test_no++;				\
    printf ("# %s\n", current_test);		\
  }
#define PASS()					\
  {						\
    printf ("ok %d\n", current_test_no);	\
    current_test = NULL;			\
  }
#define SKIP(s)						\
  {							\
    printf ("ok %d # SKIP %s\n", current_test_no, s);	\
    current_test = NULL;				\
  }

#define SKIP_ALL(s)				\
  {						\
    printf ("1..0 # SKIP %s\n", s);		\
    exit (0);					\
  }

gboolean dump_data (const guint8 *d, gint32 size);
gboolean dump_bson (bson *b);

#endif<|MERGE_RESOLUTION|>--- conflicted
+++ resolved
@@ -8,33 +8,6 @@
 static gchar *current_test __attribute__((unused)) = NULL;
 static gint current_test_no __attribute__((unused)) = 0;
 
-<<<<<<< HEAD
-#ifndef TEST_SERVER_IP
-#define TEST_SERVER_IP "127.0.0.1"
-#endif
-
-#ifndef TEST_SERVER_IPV6
-#define TEST_SERVER_IPV6 "::1"
-#endif
-
-#ifndef TEST_SERVER_HOST
-#define TEST_SERVER_HOST "localhost"
-#endif
-
-#ifndef TEST_SERVER_PORT
-#define TEST_SERVER_PORT 27017
-#endif
-
-#ifndef TEST_ARBITER_IP
-#define TEST_ARBITER_IP "127.0.0.1"
-#endif
-
-#ifndef TEST_ARBITER_PORT
-#define TEST_ARBITER_PORT 30000
-#endif
-
-=======
->>>>>>> 8f6178d2
 #ifndef TEST_SERVER_DB
 #define TEST_SERVER_DB "test"
 #endif
