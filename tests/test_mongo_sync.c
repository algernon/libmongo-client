#include "test.h"
#include "test-generator.h"

#include "mongo.h"

#include <errno.h>
#include <string.h>
#include <glib.h>

void
test_mongo_sync_cmd_insert (void)
{
  bson *doc;
  mongo_sync_connection *conn;

  TEST (mongo_sync.cmd_insert);
  conn = mongo_sync_connect (TEST_SERVER_IP, TEST_SERVER_PORT, FALSE);
  g_assert (conn);

  doc = test_bson_generate_nested ();

  g_assert (mongo_sync_cmd_insert (conn, TEST_SERVER_NS, doc));
  g_assert (mongo_sync_cmd_insert (conn, TEST_SERVER_NS, doc));

  bson_free (doc);

  g_assert_cmpint (mongo_connection_get_requestid ((mongo_connection *)conn), ==, 2);

  mongo_sync_disconnect (conn);
  PASS ();
}

void
test_mongo_sync_cmd_update (void)
{
  bson *sel, *upd;
  mongo_sync_connection *conn;
  guint8 *oid;

  TEST (mongo_sync.cmd_update);
  conn = mongo_sync_connect (TEST_SERVER_IP, TEST_SERVER_PORT, FALSE);
  g_assert (conn);

  sel = bson_new ();
  oid = mongo_util_oid_new (1);
  bson_append_oid (sel, "_id", oid);
  g_free (oid);
  bson_finish (sel);

  upd = test_bson_generate_nested ();

  g_assert (mongo_sync_cmd_update (conn, TEST_SERVER_NS,
				   MONGO_WIRE_FLAG_UPDATE_UPSERT,
				   sel, upd));
  g_assert (mongo_sync_cmd_update (conn, TEST_SERVER_NS,
				   MONGO_WIRE_FLAG_UPDATE_UPSERT,
				   sel, upd));
  bson_free (sel);
  bson_free (upd);

  g_assert_cmpint (mongo_connection_get_requestid ((mongo_connection *)conn), ==, 2);

  mongo_sync_disconnect (conn);
  PASS ();
}

void
test_mongo_sync_cmd_query (void)
{
  bson *doc, *sel;
  mongo_sync_connection *conn;
  mongo_packet *p;

  bson_cursor *c;
  mongo_reply_packet_header rh;
  gint32 i;

  TEST (mongo_sync.cmd_query);
  conn = mongo_sync_connect (TEST_SERVER_IP, TEST_SERVER_PORT, FALSE);
  g_assert (conn);

  doc = test_bson_generate_flat ();
  g_assert (mongo_sync_cmd_insert (conn, TEST_SERVER_NS, doc));
  g_assert (mongo_sync_cmd_insert (conn, TEST_SERVER_NS, doc));
  bson_free (doc);
  g_assert_cmpint (mongo_connection_get_requestid ((mongo_connection *)conn), ==, 2);

  sel = bson_new ();
  bson_append_int32 (sel, "int32", 1984);
  bson_finish (sel);
  g_assert ((p = mongo_sync_cmd_query (conn, TEST_SERVER_NS,
				       0, 0, 1, sel, NULL)) != NULL);
  g_assert (mongo_wire_reply_packet_get_header (p, &rh));
  g_assert_cmpint (rh.start, ==, 0);
  g_assert_cmpint (rh.returned, ==, 1);
  bson_free (sel);

  g_assert (mongo_wire_reply_packet_get_nth_document (p, 1, &doc));
  bson_finish (doc);
  g_assert ((c = bson_find (doc, "int32")));
  g_assert (bson_cursor_get_int32 (c, &i));
  g_assert_cmpint (i, ==, 1984);
  bson_free (doc);
  bson_cursor_free (c);

  mongo_wire_packet_free (p);

  mongo_sync_disconnect (conn);
  PASS ();
}

void
test_mongo_sync_cmd_get_more (void)
{
  bson *doc, *sel;
  mongo_sync_connection *conn;
  mongo_packet *p;

  bson_cursor *c;
  mongo_reply_packet_header rh;
  gint32 i;
  gint64 cid;

  TEST (mongo_sync.cmd_get_more);
  conn = mongo_sync_connect (TEST_SERVER_IP, TEST_SERVER_PORT, FALSE);
  g_assert (conn);

  doc = bson_new ();
  for (i = 1; i <= 30; i++)
    {
      bson_reset (doc);
      bson_append_int32 (doc, "int32", 1984);
      bson_append_int32 (doc, "seq", i);
      bson_append_boolean (doc, "get_more_test", TRUE);
      bson_finish (doc);
      g_assert (mongo_sync_cmd_insert (conn, TEST_SERVER_NS, doc));
    }
  bson_free (doc);
  g_assert_cmpint (mongo_connection_get_requestid ((mongo_connection *)conn), ==, 30);

  sel = bson_new ();
  bson_append_boolean (sel, "get_more_test", TRUE);
  bson_finish (sel);
  g_assert ((p = mongo_sync_cmd_query (conn, TEST_SERVER_NS,
				       MONGO_WIRE_FLAG_QUERY_NO_CURSOR_TIMEOUT,
				       0, 2, sel, NULL)) != NULL);
  bson_free (sel);
  g_assert (mongo_wire_reply_packet_get_header (p, &rh));
  g_assert_cmpint (rh.cursor_id, !=, 0);
  g_assert_cmpint (rh.start, ==, 0);
  g_assert_cmpint (rh.returned, ==, 2);

  cid = rh.cursor_id;

  mongo_wire_packet_free (p);

  g_assert ((p = mongo_sync_cmd_get_more
	     (conn, TEST_SERVER_NS, 4, cid)) != NULL);

  g_assert (mongo_wire_reply_packet_get_header (p, &rh));
  g_assert_cmpint (rh.cursor_id, ==, cid);
  g_assert_cmpint (rh.start, ==, 2);
  g_assert_cmpint (rh.returned, ==, 4);

  g_assert (mongo_wire_reply_packet_get_nth_document (p, 1, &doc));
  bson_finish (doc);

  g_assert ((c = bson_find (doc, "int32")));
  g_assert (bson_cursor_get_int32 (c, &i));
  g_assert_cmpint (i, ==, 1984);
  bson_cursor_free (c);

  g_assert ((c = bson_find (doc, "seq")));
  g_assert (bson_cursor_get_int32 (c, &i));
  g_assert_cmpint (i, ==, 3);
  bson_cursor_free (c);

  bson_free (doc);

  mongo_wire_packet_free (p);

  mongo_sync_disconnect (conn);
  PASS ();
}

void
test_mongo_sync_cmd_delete (void)
{
  bson *b;
  mongo_sync_connection *conn;
  gint32 i;
  mongo_packet *p;

  bson_cursor *c;

  TEST (mongo_sync.cmd_delete);
  conn = mongo_sync_connect (TEST_SERVER_IP, TEST_SERVER_PORT, FALSE);
  g_assert (conn);

  b = bson_new ();
  for (i = 1; i < 10; i++)
    {
      bson_reset (b);
      bson_append_int32 (b, "sync_delete_seq", i);
      bson_append_boolean (b, "sync_delete_flag", TRUE);
      bson_finish (b);
      g_assert (mongo_sync_cmd_insert (conn, TEST_SERVER_NS, b));
    }
  bson_free (b);
  g_assert_cmpint (mongo_connection_get_requestid ((mongo_connection *)conn), ==, 9);

  b = bson_new ();
  bson_append_boolean (b, "sync_delete_flag", TRUE);
  bson_finish (b);
  g_assert (mongo_sync_cmd_delete (conn, TEST_SERVER_NS,
				   MONGO_WIRE_FLAG_DELETE_SINGLE, b));

  g_assert ((p = mongo_sync_cmd_query (conn, TEST_SERVER_NS, 0, 0, 2, b,
				       NULL)) != NULL);
  bson_free (b);
  g_assert (mongo_wire_reply_packet_get_nth_document (p, 1, &b));
  bson_finish (b);
  g_assert ((c = bson_find (b, "sync_delete_seq")));
  g_assert (bson_cursor_get_int32 (c, &i));
  bson_cursor_free (c);
  bson_free (b);
  mongo_wire_packet_free (p);

  mongo_sync_disconnect (conn);
  PASS();
}

void
test_mongo_sync_cmd_kill_cursor (void)
{
  bson *doc, *sel;
  mongo_sync_connection *conn;
  mongo_packet *p;

  mongo_reply_packet_header rh;
  gint32 i;
  gint64 cid;

  TEST (mongo_sync.cmd_get_more);
  conn = mongo_sync_connect (TEST_SERVER_IP, TEST_SERVER_PORT, FALSE);
  g_assert (conn);

  doc = bson_new ();
  for (i = 1; i <= 30; i++)
    {
      bson_reset (doc);
      bson_append_int32 (doc, "int32", 1984);
      bson_append_int32 (doc, "seq", i);
      bson_append_boolean (doc, "kill_cursor_test", TRUE);
      bson_finish (doc);
      g_assert (mongo_sync_cmd_insert (conn, TEST_SERVER_NS, doc));
    }
  bson_free (doc);
  g_assert_cmpint (mongo_connection_get_requestid ((mongo_connection *)conn), ==, 30);

  sel = bson_new ();
  bson_append_boolean (sel, "kill_cursor_test", TRUE);
  bson_finish (sel);
  g_assert ((p = mongo_sync_cmd_query (conn, TEST_SERVER_NS,
				       MONGO_WIRE_FLAG_QUERY_NO_CURSOR_TIMEOUT,
				       0, 2, sel, NULL)) != NULL);
  bson_free (sel);
  g_assert (mongo_wire_reply_packet_get_header (p, &rh));
  g_assert_cmpint (rh.cursor_id, !=, 0);
  g_assert_cmpint (rh.start, ==, 0);
  g_assert_cmpint (rh.returned, ==, 2);

  cid = rh.cursor_id;

  mongo_wire_packet_free (p);

  g_assert (mongo_sync_cmd_kill_cursor (conn, cid));

  g_assert ((p = mongo_sync_cmd_get_more
	     (conn, TEST_SERVER_NS, 4, cid)) == NULL);

  mongo_sync_disconnect (conn);
  PASS ();
}

void
test_mongo_sync_cmd_custom (void)
{
  bson *b;
  mongo_packet *p;
  mongo_sync_connection *conn;

  bson_cursor *c;
  gdouble ok;
  const gchar *nonce;

  TEST (mongo_sync.cmd_custom);
  conn = mongo_sync_connect (TEST_SERVER_IP, TEST_SERVER_PORT, TRUE);
  g_assert (conn);

  b = bson_new ();
  bson_append_int32 (b, "getnonce", 1);
  bson_finish (b);

  g_assert ((p = mongo_sync_cmd_custom (conn, TEST_SERVER_DB, b)) != NULL);
  bson_free (b);

  g_assert (mongo_wire_reply_packet_get_nth_document (p, 1, &b));
  bson_finish (b);

  g_assert ((c = bson_find (b, "ok")));
  g_assert (bson_cursor_get_double (c, &ok));
  g_assert (ok == 1);
  bson_cursor_free (c);

  g_assert ((c = bson_find (b, "nonce")));
  g_assert (bson_cursor_get_string (c, &nonce));
  printf (" # nonce: %s\n", nonce);
  bson_cursor_free (c);

  bson_free (b);
  mongo_wire_packet_free (p);
  mongo_sync_disconnect (conn);

  PASS ();
}

void
test_mongo_sync_cmd_count (void)
{
  gdouble cnt1, cnt2;
  mongo_sync_connection *conn;
  bson *b;

  TEST (mongo_sync.cmd_count);
  conn = mongo_sync_connect (TEST_SERVER_IP, TEST_SERVER_PORT, TRUE);
  g_assert (conn);

  cnt1 = mongo_sync_cmd_count (conn, TEST_SERVER_DB, TEST_SERVER_COLLECTION,
			      NULL);
  g_assert_cmpint (cnt1, >, 0);

  b = bson_new ();
  bson_append_int32 (b, "int32", 1984);
  bson_finish (b);
  cnt2 = mongo_sync_cmd_count (conn, TEST_SERVER_DB, TEST_SERVER_COLLECTION,
			       b);
  bson_free (b);
  g_assert_cmpint (cnt2, >, 0);
  g_assert_cmpint (cnt1, >, cnt2);

  mongo_sync_disconnect (conn);
  PASS ();
}

void
test_mongo_sync_cmd_get_last_error (void)
{
  mongo_sync_connection *conn;
  bson *b;
  gchar *err;
  mongo_packet *p;

  TEST (mongo_sync.cmd_get_last_error);
  conn = mongo_sync_connect (TEST_SERVER_IP, TEST_SERVER_PORT, FALSE);
  g_assert (conn);

  b = bson_new ();
  bson_append_int32 (b, "int32", 1984);
  bson_finish (b);
  mongo_sync_cmd_insert (conn, TEST_SERVER_NS, b);
  bson_free (b);

  g_assert (mongo_sync_cmd_get_last_error (conn, TEST_SERVER_DB, &err));
  g_assert (err == NULL);

  b = bson_new ();
  bson_append_int32 (b, "forceerror", 1);
  bson_finish (b);
  g_assert ((p = mongo_sync_cmd_custom (conn, TEST_SERVER_DB, b)) != NULL);
  bson_free (b);

  g_assert (mongo_sync_cmd_get_last_error (conn, TEST_SERVER_DB, &err));
  g_assert (err != NULL);
  printf (" # err: %s\n", err);
  g_free (err);
  g_assert (mongo_sync_cmd_get_last_error (conn, TEST_SERVER_DB, &err));
  g_assert (err != NULL);
  g_free (err);

  g_assert (mongo_sync_cmd_reset_error (conn, TEST_SERVER_DB));
  g_assert (mongo_sync_cmd_get_last_error (conn, TEST_SERVER_DB, &err));
  g_assert (err == NULL);

  mongo_sync_disconnect (conn);
  PASS();
}

void
test_mongo_sync_connect (void)
{
<<<<<<< HEAD
  mongo_connection *conn, *o;
=======
  mongo_sync_connection *conn;
>>>>>>> 081bb1cc

  TEST (mongo_sync.connect.ipv4);
  g_assert ((conn = mongo_sync_connect (TEST_SERVER_IP, TEST_SERVER_PORT, TRUE)) != NULL);
  g_assert (mongo_sync_cmd_reset_error (conn, TEST_SERVER_DB));
  mongo_sync_disconnect (conn);
  PASS ();

  TEST (mongo_sync.connect.to_master.self);
  g_assert ((conn = mongo_connect (TEST_SERVER_IP, TEST_SERVER_PORT)) != NULL);
  o = conn;
  g_assert ((conn = mongo_connect_to_master (conn)) != NULL);
  g_assert (o == conn);
  mongo_disconnect (conn);
  PASS ();

  TEST (mongo_sync.connect.to_master.via_arbiter);
  conn = mongo_connect (TEST_ARBITER_IP, TEST_ARBITER_PORT);
  if (conn)
    {
      o = conn;
      g_assert ((conn = mongo_connect_to_master (conn)) != NULL);
      g_assert (o != conn);
      g_assert (mongo_sync_cmd_reset_error (conn, TEST_SERVER_DB));
      mongo_disconnect (conn);
      PASS ();
    }
  else
    {
      printf ("# %s\n", strerror (errno));
      SKIP ("Connecting via arbiter failed, but it's optional.");
    }

  TEST (mongo_sync.connect.by_host);
  g_assert ((conn = mongo_sync_connect (TEST_SERVER_HOST, TEST_SERVER_PORT, TRUE)) != NULL);
  g_assert (mongo_sync_cmd_reset_error (conn, TEST_SERVER_DB));
  mongo_sync_disconnect (conn);
  PASS ();

  TEST (mongo_sync.connect.ipv6);
  conn = mongo_sync_connect (TEST_SERVER_IPV6, TEST_SERVER_PORT, TRUE);
  if (conn)
    {
      g_assert (mongo_sync_cmd_reset_error (conn, TEST_SERVER_DB));
      mongo_sync_disconnect (conn);
      PASS ();
    }
  else
    {
      printf ("# %s\n", strerror (errno));
      SKIP ("IPv6 connection failed, but it's optional.");
    }
}

void
test_mongo_sync_cmd_drop (void)
{
  mongo_sync_connection *conn;

  TEST (mongo_sync.cmd_drop);
  conn = mongo_sync_connect (TEST_SERVER_IP, TEST_SERVER_PORT, FALSE);
  g_assert (conn);

  g_assert (mongo_sync_cmd_drop (conn, TEST_SERVER_DB,
				 TEST_SERVER_COLLECTION));
  g_assert (!mongo_sync_cmd_drop (conn, TEST_SERVER_DB,
				  TEST_SERVER_COLLECTION));

  mongo_sync_disconnect (conn);
  PASS ();
}

void
test_mongo_sync_set_slaveok (void)
{
  mongo_sync_connection *conn;

  TEST (mongo_sync.set_slaveok);
  conn = mongo_sync_connect (TEST_SERVER_IP, TEST_SERVER_PORT, FALSE);
  g_assert (conn);

  g_assert (mongo_sync_conn_get_slaveok (conn) == FALSE);
  mongo_sync_conn_set_slaveok (conn, TRUE);
  g_assert (mongo_sync_conn_get_slaveok (conn) == TRUE);

  mongo_sync_disconnect (conn);
  PASS ();
}

void
do_plan (int max)
{
  mongo_sync_connection *conn;

  conn = mongo_sync_connect (TEST_SERVER_IP, TEST_SERVER_PORT, FALSE);
  if (!conn)
    SKIP_ALL ("cannot connect to mongodb; host="
	      TEST_SERVER_IP);

  PLAN (1, max);
  mongo_sync_disconnect (conn);
}

int
main (void)
{
  mongo_util_oid_init (0);
<<<<<<< HEAD
  do_plan (15);
=======
  do_plan (14);
>>>>>>> 081bb1cc

  test_mongo_sync_set_slaveok ();
  test_mongo_sync_cmd_insert ();
  test_mongo_sync_cmd_update ();
  test_mongo_sync_cmd_query ();
  test_mongo_sync_cmd_get_more ();
  test_mongo_sync_cmd_delete ();
  test_mongo_sync_cmd_kill_cursor ();
  test_mongo_sync_cmd_custom ();

  test_mongo_sync_cmd_count ();
  test_mongo_sync_cmd_get_last_error ();
  test_mongo_sync_cmd_drop ();

  test_mongo_sync_connect ();

  return 0;
}<|MERGE_RESOLUTION|>--- conflicted
+++ resolved
@@ -399,11 +399,7 @@
 void
 test_mongo_sync_connect (void)
 {
-<<<<<<< HEAD
-  mongo_connection *conn, *o;
-=======
-  mongo_sync_connection *conn;
->>>>>>> 081bb1cc
+  mongo_sync_connection *conn, *o;
 
   TEST (mongo_sync.connect.ipv4);
   g_assert ((conn = mongo_sync_connect (TEST_SERVER_IP, TEST_SERVER_PORT, TRUE)) != NULL);
@@ -412,28 +408,28 @@
   PASS ();
 
   TEST (mongo_sync.connect.to_master.self);
-  g_assert ((conn = mongo_connect (TEST_SERVER_IP, TEST_SERVER_PORT)) != NULL);
+  g_assert ((conn = mongo_sync_connect (TEST_SERVER_IP, TEST_SERVER_PORT, TRUE)) != NULL);
   o = conn;
-  g_assert ((conn = mongo_connect_to_master (conn)) != NULL);
+  g_assert ((conn = mongo_sync_connect_to_master (conn)) != NULL);
   g_assert (o == conn);
-  mongo_disconnect (conn);
-  PASS ();
-
-  TEST (mongo_sync.connect.to_master.via_arbiter);
-  conn = mongo_connect (TEST_ARBITER_IP, TEST_ARBITER_PORT);
+  mongo_sync_disconnect (conn);
+  PASS ();
+
+  TEST (mongo_sync.connect.to_master.via_secondary);
+  conn = mongo_sync_connect (TEST_SECONDARY_IP, TEST_SECONDARY_PORT, TRUE);
   if (conn)
     {
       o = conn;
-      g_assert ((conn = mongo_connect_to_master (conn)) != NULL);
+      g_assert ((conn = mongo_sync_connect_to_master (conn)) != NULL);
       g_assert (o != conn);
       g_assert (mongo_sync_cmd_reset_error (conn, TEST_SERVER_DB));
-      mongo_disconnect (conn);
+      mongo_sync_disconnect (conn);
       PASS ();
     }
   else
     {
       printf ("# %s\n", strerror (errno));
-      SKIP ("Connecting via arbiter failed, but it's optional.");
+      SKIP ("Connecting via secondary failed, but it's optional.");
     }
 
   TEST (mongo_sync.connect.by_host);
@@ -510,11 +506,7 @@
 main (void)
 {
   mongo_util_oid_init (0);
-<<<<<<< HEAD
-  do_plan (15);
-=======
-  do_plan (14);
->>>>>>> 081bb1cc
+  do_plan (16);
 
   test_mongo_sync_set_slaveok ();
   test_mongo_sync_cmd_insert ();
